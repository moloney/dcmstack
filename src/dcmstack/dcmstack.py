"""
Stack DICOM datasets into volumes. The contents of this module are imported 
into the package namespace.
"""
import warnings, re, dicom
from copy import deepcopy
import nibabel as nb
from nibabel.nifti1 import Nifti1Extensions
from nibabel.spatialimages import HeaderDataError
import numpy as np
from .dcmmeta import DcmMetaExtension, NiftiWrapper

with warnings.catch_warnings():
    warnings.simplefilter('ignore')
    from .extract import default_extractor

def make_key_regex_filter(exclude_res, force_include_res=None):
    '''Make a meta data filter using regular expressions.

    Parameters
    ----------
    exclude_res : sequence
        Sequence of regular expression strings. Any meta data where the key 
        matches one of these expressions will be excluded, unless it matches 
        one of the `force_include_res`.
    force_include_res : sequence
        Sequence of regular expression strings. Any meta data where the key 
        matches one of these expressions will be included.
        
    Returns
    -------
    A callable which can be passed to `DicomStack` as the `meta_filter`.
    '''
    exclude_re = re.compile('|'.join(['(?:' + regex + ')' 
                                      for regex in exclude_res])
                           )
    include_re = None
    if force_include_res:
        include_re = re.compile('|'.join(['(?:' + regex + ')' 
                                          for regex in force_include_res])
                               )

    def key_regex_filter(key, value):
        return (exclude_re.search(key) and 
                not (include_re and include_re.search(key)))
    return key_regex_filter

default_key_excl_res = ['Patient',
                        'Physician',
                        'Operator',
                        'Date', 
                        'Birth',
                        'Address',
                        'Institution',
                        'SiteName',
                        'Age',
                        'Comment',
                        'Phone',
                        'Telephone',
                        'Insurance',
                        'Religious',
                        'Language',
                        'Military',
                        'MedicalRecord',
                        'Ethnic',
                        'Occupation',
                        'Unknown',
                        'PrivateTagData',
                       ]
'''A list of regexes passed to `make_key_regex_filter` as `exclude_res` to 
create the `default_meta_filter`.'''
                        
default_key_incl_res = ['ImageOrientationPatient',
                        'ImagePositionPatient',
                       ]
'''A list of regexes passed to `make_key_regex_filter` as `force_include_res` 
to create the `default_meta_filter`.'''
                        
default_meta_filter = make_key_regex_filter(default_key_excl_res,
                                            default_key_incl_res)
'''Default meta_filter for `DicomStack`.'''

def closest_ortho_pat_axis(direction):
    '''
    Determine the closest orthographic patient axis for the given direction.
    
    Parameters
    ----------
    direction : array
        A direction vector with three dimensions in Nifti patient space (RAS).
        
    Returns
    -------
    A two character code coresponding to the orientation in terms of the 
    closest orthogonal patient axis (eg. 'lr' would mean from (l)eft to 
    (r)ight).
    '''
    if (abs(direction[0]) >= abs(direction[1]) and 
        abs(direction[0]) >= abs(direction[2])):
        if direction[0] < 0.0:
            return 'rl'
        else:
            return 'lr'
    elif (abs(direction[1]) >= abs(direction[0]) and 
          abs(direction[1]) >= abs(direction[2])):
        if direction[1] < 0.0:
            return 'ap'
        else:
            return 'pa'
    elif (abs(direction[2]) >= abs(direction[0]) and 
          abs(direction[2]) >= abs(direction[1])):
        if direction[2] < 0.0:
            return 'si'
        else:
            return 'is'

def reorder_voxels(vox_array, affine, voxel_order):
    '''Reorder the given voxel array and corresponding affine. 
    
    Parameters
    ----------
    vox_array : array
        The array of voxel data
    
    affine : array
        The affine for mapping voxel indices to Nifti patient space
    
    voxel_order : str
        A three character code specifing the desired starting point for rows, 
        columns, and slices in terms of the orthogonal axes of patient space: 
        (l)eft, (r)ight, (a)nterior, (p)osterior, (s)uperior, and (i)nferior.

    Returns
    -------
    out_vox : array
        An updated view of vox_array.
        
    out_aff : array
        A new array with the updated affine
        
    perm : tuple
        A tuple with the permuted dimension indices
    '''
    #Take a copy of affine so that we return a new array even when nothing is 
    #changed
    affine = affine.copy()
    
    #Check if voxel_order is valid
    voxel_order = voxel_order.lower()
    if len(voxel_order) != 3:
        raise ValueError('The voxel_order must contain three characters')
    dcm_axes = ['lr', 'ap', 'si']
    for char in voxel_order:
        if not char in 'lrapis':
            raise ValueError('The characters in voxel_order must be one '
                             'of: l,r,a,p,i,s')
        for idx, axis in enumerate(dcm_axes):
            if char in axis:
                del dcm_axes[idx]
    if len(dcm_axes) != 0:
        raise ValueError('No character in voxel_order corresponding to '
                         'axes: %s' % dcm_axes)
    
    #Check the vox_array and affine have correct shape/size
    if len(vox_array.shape) < 3:
        raise ValueError('The vox_array must be at least three dimensional')
    if affine.shape != (4, 4):
        raise ValueError('The affine must be 4x4')
    
    #Pull the current index directions from the affine
    index_dirs = [affine[:3, 0].copy(),
                  affine[:3, 1].copy(),
                  affine[:3, 2].copy()
                 ]
    for i in range(3):
        index_dirs[i] /= np.sqrt(np.dot(index_dirs[i], index_dirs[i]))
    
    #Track some information about the three spatial axes
    axes = [{'ortho_axis' : closest_ortho_pat_axis(index_dirs[0]),
             'num_samples' : vox_array.shape[0],
             'orig_idx' : 0,
            },
            {'ortho_axis' : closest_ortho_pat_axis(index_dirs[1]),
             'num_samples' : vox_array.shape[1],
             'orig_idx' : 1
            },
            {'ortho_axis' : closest_ortho_pat_axis(index_dirs[2]),
             'num_samples' : vox_array.shape[2],
             'orig_idx' : 2,
            }
           ]
    
    #Reorder data as specifed by voxel_order, updating the affine
    slice_lst = []
    for dest_index, axis_char in enumerate(voxel_order):
        for orig_index, axis in enumerate(axes):
            if axis_char in axis['ortho_axis']:
                if dest_index != orig_index:
                    vox_array = vox_array.swapaxes(dest_index, orig_index)
                    swap_trans = np.eye(4)
                    swap_trans[:, orig_index], swap_trans[:, dest_index] = \
                        (swap_trans[:, dest_index].copy(), 
                         swap_trans[:, orig_index].copy())
                    affine = np.dot(affine, swap_trans)
                    axes[orig_index], axes[dest_index] = \
                        (axes[dest_index], axes[orig_index])
                if axis_char == axis['ortho_axis'][1]:
                    vox_array = vox_array[slice_lst + 
                                          [slice(None, None, -1), Ellipsis]]
                    rev_mat = np.eye(4)
                    rev_mat[dest_index, dest_index] = -1
                    rev_mat[dest_index,3] = (axis['num_samples']-1)
                    affine = np.dot(affine, rev_mat)
                    axis['ortho_axis'] = (axis['ortho_axis'][1] + 
                                          axis['ortho_axis'][0])
                break
        slice_lst.append(slice(None))

    permutation = (axes[0]['orig_idx'], 
                   axes[1]['orig_idx'], 
                   axes[2]['orig_idx'])

    return (vox_array, affine, permutation)

def dcm_time_to_sec(time_str):
    '''Convert a DICOM time value (value representation of 'TM') to the number 
    of seconds past midnight.
    
    Parameters
    ----------
    time_str : str
        The DICOM time value string
        
    Returns
    -------
    A floating point representing the number of seconds past midnight
    '''
    return ((int(time_str[:2]) * 3600) + 
            (int(time_str[2:4]) * 60) + 
            float(time_str[4:]))

class IncongruentImageError(Exception):
    '''An exception denoting that a DICOM with incorrect size or orientation 
    was passed to `DicomStack.add_dcm`.'''
    
    def __init__(self, msg):
        self.msg = msg
        
    def __str__(self):
        return 'The image is not congruent to the existing stack: %s' % self.msg

class ImageCollisionError(Exception):
    '''An exception denoting that a DICOM which collides with one already in 
    the stack was passed to a `DicomStack.add_dcm`.'''
    def __str__(self):
        return 'The image collides with one already in the stack'
        
class InvalidStackError(Exception):
    '''An exception denoting that a `DicomStack` is not currently valid'''
    def __init__(self, msg):
        self.msg = msg
    
    def __str__(self):
        return 'The DICOM stack is not valid: %s' % self.msg

class DicomOrdering(object):
    '''Object defining an ordering for a set of dicom datasets.'''
    
    def __init__(self, key, abs_ordering=None, abs_as_str=False):
        '''Create a DicomOrdering with the given DICOM element keyword. 
        
        Parameters
        ----------
        key : str
            The DICOM keyword to use for ordering the datasets
            
        abs_ordering : sequence
            A sequence specifying the absolute order for values corresponding 
            to the `key`. Instead of ordering by the value associated with the 
            `key`, the index of the value in this sequence will be used.
        
        abs_as_str : bool
            If true, the values will be converted to strings before looking up 
            the index in `abs_ordering`.
            
        '''
        self.key = key
        self.abs_ordering = abs_ordering
        self.abs_as_str = abs_as_str
        
    def get_ordinate(self, ds):
        '''Get the ordinate for the given DICOM data set.
        
        Parameters
        ----------
        ds : dict like
            The DICOM data set we want the ordinate of. Should allow 
            dict like access where DICOM keywords return the corresponing 
            value.
            
        Returns
        -------
        An ordinate for the data set. If `abs_ordering` is None then this will 
        just be the value for the keyword `key`. Otherwise it will be an 
        integer.        
        '''
        try:
            val = ds[self.key]
        except KeyError:
            return None
            
        if self.abs_ordering:
            if self.abs_as_str:
                val = str(val)
            return self.abs_ordering.index(val)
        
        return val

def _make_dummy(reference, meta):
    '''Make a "dummy" NiftiWrapper (no valid pixel data).'''
    #Create the dummy data array filled with largest representable value
    data = np.empty_like(reference.nii_img.get_data())
    data[...] = np.iinfo(data.dtype).max
    
    #Create the nifti image and set header data
    nii_img = nb.nifti1.Nifti1Image(data, None)
    hdr = nii_img.get_header()
    aff = reference.nii_img.get_header().get_best_affine()
    hdr.set_qform(aff, 'scanner')
    nii_img._affine = hdr.get_best_affine()
    hdr.set_xyzt_units('mm', 'sec')
    dim_info = {'freq' : None, 
                'phase' : None, 
                'slice' : 2
               }
    if 'InplanePhaseEncodingDirection' in meta:
        if meta['InplanePhaseEncodingDirection'] == 'ROW':
            dim_info['phase'] = 1
            dim_info['freq'] = 0
        else:
            dim_info['phase'] = 0
            dim_info['freq'] = 1
    hdr.set_dim_info(**dim_info)
    
    #Embed the meta data extension
    result = NiftiWrapper(nii_img, make_empty=True)
    result.meta_ext.get_class_dict(('global', 'const')).update(meta)
    
    return result

class DicomStack(object):
    '''Defines a method for stacking together DICOM data sets into a multi 
    dimensional volume. 
    
    Tailored towards creating NiftiImage output, but can also just create numpy 
    arrays. Can summarize all of the meta data from the input DICOM data sets 
    into a Nifti header extension (see `dcmmeta.DcmMetaExtension`).
    '''
    
    sort_guesses = ['EchoTime',
                    'InversionTime',
                    'RepetitionTime',
                    'FlipAngle',
                    'TriggerTime',
                    'AcquisitionTime',
                    'ContentTime',
                   ]
    '''The meta data keywords used when trying to guess the sorting order. 
    Keys that come earlier in the list are given higher priority.'''
    
    def __init__(self, time_order=None, vector_order=None, 
                 allow_dummies=False, meta_filter=None):
        '''Initialize a DicomStack object. 
        
        Parameters
        ----------
        time_order : str or DicomOrdering
            The DICOM keyword or DicomOrdering object specifying how to order 
            the DICOM data sets along the time dimension.

        vector_order : str or DicomOrdering
            The DICOM keyword or DicomOrdering object specifying how to order 
            the DICOM data sets along the vector dimension.
        
        allow_dummies : bool
            If True then data sets without pixel data can be added to the stack.
            The "dummy" voxels will have the maximum representable value for 
            the datatype.
        
        meta_filter : callable
            A callable that takes a meta data key and value, and returns True if 
            that meta data element should be excluded from the DcmMeta extension.
            
        Notes
        -----
        If both time_order and vector_order are None, the time_order will be 
        guessed based off the data sets.
        '''
        if isinstance(time_order, str):
            self._time_order = DicomOrdering(time_order)
        else:
            self._time_order = time_order
        if isinstance(vector_order, str):
            self._vector_order = DicomOrdering(vector_order)
        else:
            self._vector_order = vector_order
        
        if meta_filter is None:
            self._meta_filter = default_meta_filter
        else:
            self._meta_filter = meta_filter
        
        self._allow_dummies = allow_dummies
        
        #Sets all the state variables to their defaults
        self.clear()
        
    def _chk_equal(self, keys, meta1, meta2):
        for key in keys:
            if meta1[key] != meta2[key]:
                raise IncongruentImageError("%s does not match" % key)

    def _chk_congruent(self, meta):
        is_dummy = not 'Rows' in meta or not 'Columns' in meta
        if is_dummy and not self._allow_dummies:
            raise IncongruentImageError('Missing Rows/Columns')
            
        if not self._ref_input is None:
            self._chk_equal(('PixelSpacing', 
                             'ImageOrientationPatient'), 
                             meta, 
                             self._ref_input
                            )
            if not is_dummy:
                self._chk_equal(('Rows', 'Columns'), meta, self._ref_input)
        elif len(self._dummies) != 0:
            self._chk_equal(('PixelSpacing', 
                             'ImageOrientationPatient'), 
                            meta, 
                            self._dummies[0][0]
                           )
        return is_dummy
            
    
    def add_dcm(self, dcm, meta=None):
        '''Add a pydicom dataset to the stack. 
        
        Parameters
        ----------
        dcm : dicom.dataset.Dataset
            The data set being added to the stack
            
        meta : dict
            The extracted meta data for the DICOM data set `dcm`. If None 
            extract.default_extractor will be used.
        
        Raises
        ------
        IncongruentImageError
            The provided `dcm` does not match the orientation or dimensions of 
            those already in the stack.
            
        ImageCollisionError
            The provided `dcm` has the same slice location and time/vector 
            values.

        '''
        
        if meta is None:
            meta = default_extractor(dcm)

        is_dummy = self._chk_congruent(meta)
        
        self._phase_enc_dirs.add(meta.get('InPlanePhaseEncodingDirection'))
        self._repetition_times.add(meta.get('RepetitionTime'))
        
        #Pull the info used for sorting
        if 'CsaImage.SliceNormalVector' in meta:
            slice_dir = np.array(meta['CsaImage.SliceNormalVector'])
            slice_pos = np.dot(slice_dir, 
                           np.array(meta['ImagePositionPatient']))
        elif 'PerFrameFunctionalGroupsSequence' in meta:
            frameOrientation = meta['PerFrameFunctionalGroupsSequence'][0]['PlaneOrientationSequence'][0]['ImageOrientationPatient']
            framePosition = meta['PerFrameFunctionalGroupsSequence'][0]['PlanePositionSequence'][0]['ImagePositionPatient']
            slice_dir = np.cross(frameOrientation[:3],frameOrientation[3:],)
            slice_pos = np.dot(slice_dir, 
                           np.array(framePosition))
            self._contains_multiframe = True
            self._multiframe_dcm = dcm
        else:
            slice_dir = np.cross(meta['ImageOrientationPatient'][:3],
                                 meta['ImageOrientationPatient'][3:],
                                )
            slice_pos = np.dot(slice_dir, 
                           np.array(meta['ImagePositionPatient']))

        self._slice_pos_vals.add(slice_pos)
        time_val = None
        if self._time_order:
            time_val = self._time_order.get_ordinate(meta)
        self._time_vals.add(time_val)
        vector_val = None
        if self._vector_order:
            vector_val = self._vector_order.get_ordinate(meta)
        self._vector_vals.add(vector_val)
        
        #Create a tuple with the sorting values
        sorting_tuple = (vector_val, time_val, slice_pos)
        
        #If a explicit order was specified, raise an exception if image 
        #collides with another already in the stack
        if ((not self._time_order is None or 
             not self._vector_order is None) and 
            sorting_tuple in self._sorting_tuples
           ):
            raise ImageCollisionError()
        self._sorting_tuples.add(sorting_tuple)
        
        #Create a NiftiWrapper for this input if possible
        nii_wrp = None
        if not is_dummy:
            nii_wrp = NiftiWrapper.from_dicom(dcm, meta)
            if self._ref_input is None:
                #We don't have a reference input yet, use this one
                self._ref_input = nii_wrp
                #Convert any dummies that we have stashed previously
                for dummy_meta, dummy_tuple in self._dummies:
                    dummy_wrp = _make_dummy(self._ref_input, dummy_meta)
                    self._files_info.append((dummy_wrp, dummy_tuple))
        else:
            if self._ref_input is None:
                #We don't have a reference input, so stash the dummy for now
                self._dummies.append((meta, sorting_tuple))
            else:
                #Convert dummy using the reference input
                nii_wrp = _make_dummy(self._ref_input, meta)
        
        #If we made a NiftiWrapper add it to the stack
        if not nii_wrp is None:
            self._files_info.append((nii_wrp, sorting_tuple))
        
        #Set the dirty flags
        self._shape_dirty = True 
        self._meta_dirty = True
        
    def clear(self):
        '''Remove any DICOM datasets from the stack.'''
        self._slice_pos_vals = set()
        self._time_vals = set()
        self._vector_vals = set()
        self._sorting_tuples = set()
        
        self._phase_enc_dirs = set()
        self._repetition_times = set()
        
        self._dummies = []
        self._ref_input = None
        
        self._shape_dirty = True
        self._shape = None
    
        self._meta_dirty = True
        self._meta = None
        
        self._files_info = []
    
    def _chk_order(self, slice_positions, files_per_vol, num_volumes, 
                   num_time_points, num_vec_comps):
        #Sort the files
        self._files_info.sort(key=lambda x: x[1])
        if files_per_vol > 1:
            for vol_idx in range(num_volumes):
                start_slice = vol_idx * files_per_vol
                end_slice = start_slice + files_per_vol
                self._files_info[start_slice:end_slice] = \
                    sorted(self._files_info[start_slice:end_slice], 
                           key=lambda x: x[1][-1])
       
        #Do a thorough check for correctness
        for vec_idx in xrange(num_vec_comps):
            file_idx = vec_idx*num_time_points*files_per_vol
            curr_vec_val = self._files_info[file_idx][1][0]
            for time_idx in xrange(num_time_points):
                for slice_idx in xrange(files_per_vol):
                    file_idx = (vec_idx*num_time_points*files_per_vol + 
                                time_idx*files_per_vol + slice_idx)
                    file_info = self._files_info[file_idx]
                    if file_info[1][0] != curr_vec_val:
                        raise InvalidStackError("Not enough images with the " + 
                                                "vector value of " + 
                                                str(curr_vec_val))
                    if (file_info[1][2] != slice_positions[slice_idx]):
                        if (file_info[1][2] == slice_positions[slice_idx-1]):
                            error_msg = ["Duplicate slice position"]
                        else:
                            error_msg = ["Missing slice position"]
                        error_msg.append(" at slice index %d" % slice_idx)
                        if num_time_points > 1:
                            error_msg.append(' in time point %d' % time_idx)
                        if num_vec_comps > 1:
                            error_msg.append(' for vector component %s' % 
                                             str(curr_vec_val))
                        raise InvalidStackError(''.join(error_msg))
        
        
    def get_shape(self):
        '''Get the shape of the stack.
        
        Returns
        -------
        A tuple of integers giving the size of the dimensions of the stack.
        
        Raises
        ------
        InvalidStackError
            The stack is incomplete or invalid.
        '''
        #If the dirty flag is not set, return the cached value
        if not self._shape_dirty:
            return self._shape

        #We need at least one non-dummy file in the stack
        if len(self._files_info) == 0:
            raise InvalidStackError("No (non-dummy) files in the stack")
        
        #Figure out number of files and slices per volume
<<<<<<< HEAD
        files_per_vol = len(self._slice_pos_vals) 
=======
        files_per_vol = len(self._slice_pos_vals)
        slice_positions = sorted(list(self._slice_pos_vals))
>>>>>>> c97b9740
        
        #If more than one file per volume, check that slice spacing is equal
        if files_per_vol > 1:
            spacings = []
            for idx in xrange(files_per_vol - 1):
                spacings.append(slice_positions[idx+1] - slice_positions[idx])
            spacings = np.array(spacings)
            avg_spacing = np.mean(spacings)
            if not np.allclose(avg_spacing, spacings, rtol=4e-2):
                raise InvalidStackError("Slice spacings are not consistent")
        
        #Simple check for an incomplete stack
        if len(self._files_info) % files_per_vol != 0: 
            raise InvalidStackError("Number of files is not an even multiple "
                                    "of the number of unique slice positions.")
        num_volumes = len(self._files_info) / files_per_vol
        
        #Figure out the number of vector components and time points
        num_vec_comps = len(self._vector_vals)
        if num_vec_comps > num_volumes:
            raise InvalidStackError("Vector variable varies within volumes")
        if num_volumes % num_vec_comps != 0:
            raise InvalidStackError("Number of volumes not an even multiple "
                                    "of the number of vector components.")
        num_time_points = num_volumes / num_vec_comps
        
        #If both sort keys are None try to guess
        if (num_volumes > 1 and self._time_order == None and 
                self._vector_order == None):
            #Get a list of possible sort orders
            possible_orders = []
            for key in self.sort_guesses:
                vals = set([file_info[0].get_meta(key)
                            for file_info in self._files_info]
                          )
                if len(vals) == num_volumes or len(vals) == len(self._files_info):
                    possible_orders.append(key)
            if len(possible_orders) == 0:
                raise InvalidStackError("Unable to guess key for sorting the "
                                        "fourth dimension")
            
            #Try out each possible sort order
            for time_order in possible_orders:
                #Update sorting tuples
                for idx in xrange(len(self._files_info)):
                    nii_wrp, curr_tuple = self._files_info[idx] 
                    self._files_info[idx] = (nii_wrp, 
                                             (curr_tuple[0], 
                                              nii_wrp[time_order],
                                              curr_tuple[2]
                                             )
                                            )
                                               
                #Check the order
                try:
                    self._chk_order(slice_positions,
                                    files_per_vol, 
                                    num_volumes, 
                                    num_time_points, 
                                    num_vec_comps)
                except InvalidStackError:
                    pass
                else:
                    break
            else:
                raise InvalidStackError("Unable to guess key for sorting the "
                                        "fourth dimension")
        else: #If at least on sort key was specified, just check the order
            self._chk_order(slice_positions,
                            files_per_vol, 
                            num_volumes, 
                            num_time_points, 
                            num_vec_comps)
        
        #Stack appears to be valid, build the shape tuple
        file_shape = self._files_info[0][0].nii_img.get_shape()
        vol_shape = list(file_shape)
        if files_per_vol > 1:
            vol_shape[2] = files_per_vol 
        shape = vol_shape+ [num_time_points, num_vec_comps]
        if shape[4] == 1:
            shape = shape[:-1]
            if shape[3] == 1:
                shape = shape[:-1]
        self._shape = tuple(shape)
            
        self._shape_dirty = False
        return self._shape

    def get_data(self):
        '''Get an array of the voxel values.
        
        Returns
        -------
        A numpy array filled with values from the DICOM data sets' pixels.
        
        Raises
        ------
        InvalidStackError
            The stack is incomplete or invalid.
        '''
        #Create a numpy array for storing the voxel data
        stack_shape = self.get_shape()
        if self._contains_multiframe:
            n_mrslices = self._multiframe_dcm['0x2001','0x1018'].value
            n_frames = self._multiframe_dcm.NumberOfFrames
            n_temporal_pos = int(self._multiframe_dcm.PerFrameFunctionalGroupsSequence[0][0x2005,0x140f][0]['0x0020','0x0105'].value)
            if n_mrslices > 0 and n_frames > 1 and n_temporal_pos > 0:
                self._contains_e_4d = True
                temp_shape = (stack_shape[0], stack_shape[1], n_mrslices, n_frames / n_mrslices)
                stack_shape = temp_shape
        stack_shape = tuple(list(stack_shape) + ((5 - len(stack_shape)) * [1]))
        vox_array = np.empty(stack_shape, np.int16)        
        
        #Fill the array with data
        n_vols = 1
        if len(stack_shape) > 3:
            n_vols *= stack_shape[3]
        if len(stack_shape) > 4:
            n_vols *= stack_shape[4]
        files_per_vol = len(self._files_info) / n_vols
        file_shape = self._files_info[0][0].nii_img.get_shape()
        for vec_idx in range(stack_shape[4]):
            for time_idx in range(stack_shape[3]):
                if self._contains_e_4d:
                    for slice_idx in range(stack_shape[2]):
                        vox_array[:, :, slice_idx, time_idx, vec_idx] = \
                            self._files_info[0][0].nii_img.get_data()[:, :, time_idx + stack_shape[3]*slice_idx]
                elif files_per_vol == 1 and file_shape[2] != 1:
                    file_idx = vec_idx*(stack_shape[3]) + time_idx
                    vox_array[:, :, :, time_idx, vec_idx] = \
                        self._files_info[file_idx][0].nii_img.get_data()
                else:
                    for slice_idx in range(files_per_vol):
                        file_idx = (vec_idx*(stack_shape[3]*stack_shape[2]) + 
                                    time_idx*(stack_shape[2]) + slice_idx)
                        vox_array[:, :, slice_idx, time_idx, vec_idx] = \
                            self._files_info[file_idx][0].nii_img.get_data()[:, :, 0]
        
        #Trim unused time/vector dimensions
        if stack_shape[4] == 1:
            vox_array = vox_array[...,0]
            if stack_shape[3] == 1:
                vox_array = vox_array[...,0]
        
        return vox_array
        
    def get_affine(self):
        '''Get the affine transform for mapping row/column/slice indices 
        to Nifti (RAS) patient space.
        
        Returns
        -------
        A 4x4 numpy array containing the affine transform.
        
        Raises
        ------
        InvalidStackError
            The stack is incomplete or invalid.
        '''
        #Figure out the number of three (or two) dimensional volumes
        shape = self.get_shape()
        n_vols = 1
        if len(shape) > 3:
            n_vols *= shape[3]
        if len(shape) > 4:
            n_vols *= shape[4]
        
        #Figure out the number of files in each volume
        files_per_vol = len(self._files_info) / n_vols
        
        #Pull the DICOM Patient Space affine from the first input
        dps_aff = self._files_info[0][0].nii_img.get_header().get_best_affine()
        
        #If there is more than one file per volume, we need to fix slice scaling
        if files_per_vol > 1:
            first_offset = dps_aff[:3, 3]
            second_offset = self._files_info[1][0].nii_img.get_header().get_best_affine()[:3,3]
            scaled_slc_dir = second_offset - first_offset
            dps_aff[:3, 2] = scaled_slc_dir
       
        #The Nifti patient space flips the x and y directions
        nps_aff = np.dot(np.diag([-1., -1., 1., 1.]), dps_aff)
        
        return nps_aff
        
    def to_nifti(self, voxel_order='rpi', embed_meta=False):
        '''Returns a NiftiImage with the data and affine from the stack.
        
        Parameters
        ----------
        voxel_order : str
            A three character string repsenting the voxel order in patient 
            space (see the function `reorder_voxels`).
            
        embed_meta : bool
            If true a dcmmeta.DcmMetaExtension will be embedded in the Nifti 
            header.
            
        Returns
        -------
        A nibabel.nifti1.Nifti1Image created with the stack's data and affine. 
        '''
        #Get the voxel data and affine   
        data = self.get_data()
        affine = self.get_affine()
        
        #Figure out the number of three (or two) dimensional volumes
        n_vols = 1
        if len(data.shape) > 3:
            n_vols *= data.shape[3]
        if len(data.shape) > 4:
            n_vols *= data.shape[4]
        
        files_per_vol = len(self._files_info) / n_vols 
        
        #Reorder the voxel data if requested
        permutation = (0, 1, 2)
        orig_slice_dir = affine[:3,2]
        if voxel_order:
            data, affine, permutation = reorder_voxels(data, 
                                                       affine, 
                                                       voxel_order)
                                                           
        #Reverse file order in each volume's files if we flipped slice order
        #This will keep the slice times and meta data order correct
        if files_per_vol > 1:
            new_slice_dir = affine[:3, permutation.index(2)]
            if np.allclose(-orig_slice_dir, new_slice_dir):
                self._shape_dirty = True
                for vol_idx in xrange(n_vols):
                    start = vol_idx * files_per_vol
                    stop = start + files_per_vol
                    self._files_info[start:stop] = [self._files_info[idx] 
                                                    for idx in xrange(stop - 1, 
                                                                      start - 1, 
                                                                      -1)
                                                   ]
            else:
                assert np.allclose(orig_slice_dir, new_slice_dir)
        
        #Create the nifti image using the data array
        nifti_image = nb.Nifti1Image(data, None)
        nifti_header = nifti_image.get_header()
        
        #Stick the affine in the q_form with 'scanner' code
        nifti_header.set_qform(affine, 'scanner')
        
        #Set the units and dimension info
        nifti_header.set_xyzt_units('mm', 'msec')
        if len(self._repetition_times) == 1 and not None in self._repetition_times:
            nifti_header['pixdim'][4] = list(self._repetition_times)[0]
        slice_dim = permutation.index(2)
        dim_info = {'freq' : None, 'phase' : None, 'slice' : slice_dim}
        if len(self._phase_enc_dirs) == 1 and not None in self._phase_enc_dirs:
            phase_dir = list(self._phase_enc_dirs)[0]
            if phase_dir == 'ROW':
                dim_info['phase'] = permutation.index(1)
                dim_info['freq'] = permutation.index(0)
            else:
                dim_info['phase'] = permutation.index(0)
                dim_info['freq'] = permutation.index(1)
        nifti_header.set_dim_info(**dim_info)
        n_slices = data.shape[slice_dim]
        
        #Set the slice timing header info
        has_acq_time = (self._files_info[0][0].get_meta('AcquisitionTime') != 
                        None)
        if files_per_vol > 1 and has_acq_time:
            #Pull out the relative slice times for the first volume
            slice_times = np.array([dcm_time_to_sec(file_info[0]['AcquisitionTime']) 
                                    for file_info in self._files_info[:n_slices]]
                                  )
            slice_times -= np.min(slice_times)
            
            #If there is more than one volume, check if times are consistent
            is_consistent = True
            for vol_idx in xrange(1, n_vols):
                start_slice = vol_idx * n_slices
                end_slice = start_slice + n_slices
                slices_info = self._files_info[start_slice:end_slice]
                vol_slc_times = \
                    np.array([dcm_time_to_sec(file_info[0]['AcquisitionTime']) 
                              for file_info in slices_info]
                            )
                vol_slc_times -= np.min(vol_slc_times)
                if not np.allclose(slice_times, vol_slc_times):
                    is_consistent = False
                    break
                
            #If the times are consistent and not all zero, try setting the slice 
            #times (sets the slice duration and code if possible).
            if is_consistent and not np.allclose(slice_times, 0.0):
                try:
                    nifti_header.set_slice_times(slice_times)
                except HeaderDataError:
                    pass
                
        #Embed the meta data extension if requested
        if embed_meta:
            #Build meta data for each volume if needed
            vol_meta = []
            if files_per_vol > 1:
                for vol_idx in xrange(n_vols):
                    start_slice = vol_idx * n_slices
                    end_slice = start_slice + n_slices
                    exts = [file_info[0].meta_ext
                            for file_info in self._files_info[start_slice:end_slice]]
                    meta = DcmMetaExtension.from_sequence(exts, 2)
                    vol_meta.append(meta)
            else:
                vol_meta = [file_info[0].meta_ext 
                            for file_info in self._files_info]
                            
            #Build meta data for each time point / vector component
            if len(data.shape) == 5:
                if data.shape[3] != 1:
                    vec_meta = []
                    for vec_idx in xrange(data.shape[4]):
                        start_idx = vec_idx * data.shape[3]
                        end_idx = start_idx + data.shape[3]
                        meta = DcmMetaExtension.from_sequence(\
                            vol_meta[start_idx:end_idx], 3)
                        vec_meta.append(meta)
                else:
                    vec_meta = vol_meta
                        
                meta_ext = DcmMetaExtension.from_sequence(vec_meta, 4)
            elif len(data.shape) == 4:
                meta_ext = DcmMetaExtension.from_sequence(vol_meta, 3)
            else:
                meta_ext = vol_meta[0]
                if meta_ext is file_info[0].meta_ext:
                    meta_ext = deepcopy(meta_ext)
                    
            meta_ext.shape = data.shape
            meta_ext.slice_dim = slice_dim
            meta_ext.affine = nifti_header.get_best_affine()
                    
            #Filter and embed the meta data
            meta_ext.filter_meta(self._meta_filter)
            nifti_header.extensions = Nifti1Extensions([meta_ext])

        nifti_image.update_header()
        return nifti_image
        
    def to_nifti_wrapper(self, voxel_order=''):
        return NiftiWrapper(self.to_nifti(voxel_order, True))
        
def parse_and_stack(src_paths, key_format='%(SeriesNumber)03d-%(ProtocolName)s', 
                    extractor=None, force=False, warn_on_except=False, 
                    **stack_args):
    '''Parse the given dicom files into a dictionary containing one or more 
    DicomStack objects.
    
    Parameters
    ----------
    src_paths : sequence
        A list of paths to the source DICOM files.
        
    key_format : str
        A python format string used to create the dictionary keys in the result.
        The string is formatted with the DICOM meta data and any files with the 
        same result will be added to the same DicomStack.
        
    opt_key_suffix : str
        A python format string whose result is appended to the dictionary keys 
        created by key_format if (and only if) it differs between the source 
        DICOM files.
        
    extractor : callable
        Should take a dicom.dataset.Dataset and return a dictionary of the 
        extracted meta data. 
        
    force : bool
        Force reading source files even if they do not appear to be DICOM.
        
    warn_on_except : bool
        Convert exceptions into warnings, possibly allowing some results to be 
        returned.
    
    stack_args : kwargs
        Keyword arguments to pass to the DicomStack constructor.
    '''
    if extractor is None:
        extractor = default_extractor
        
    results = {}
    for dcm_path in src_paths:
        #Read the DICOM file
        try:
            dcm = dicom.read_file(dcm_path, force=force)
<<<<<<< HEAD
            meta = extractor(dcm)
            base_key = key_format % meta
            opt_suffix=None
            if dcm.SOPClassUID ==  '1.2.840.10008.5.1.4.1.1.4.1':
                private = dcm.PerFrameFunctionalGroupsSequence[0]['0x2005','0x140f'][0]
                opt_suffix = private.EchoTime
            else:
                opt_suffix = opt_key_suffix % meta
                
            stack_key = base_key
            if base_key in suffixes:
                #We have already found more than one suffix, so use it
                if len(suffixes[base_key]) != 1:
                    stack_key = '%s-%s' % (base_key, opt_suffix)
                #We have found the first different suffix
                elif not opt_suffix in suffixes[base_key]:
                    #Change key for existing stack
                    existing_suffix = list(suffixes[base_key])[0]
                    new_key = '%s-%s' % (base_key, existing_suffix)
                    results[new_key] = results[base_key]
                    del results[base_key]
                    #Use the suffix for this stack and add it to suffixes
                    stack_key = '%s-%s' % (base_key, opt_suffix)
                    suffixes[base_key].add(opt_suffix)
=======
        except Exception, e:
            if warn_on_except:
                warnings.warn('Error reading file %s: %s' % (dcm_path, str(e)))
                continue
>>>>>>> c97b9740
            else:
                raise
            
        #Extract the meta data, find the key for results dict, and create the 
        #stack if needed
        meta = extractor(dcm)
        stack_key = key_format % meta
        if not stack_key in results:
            results[stack_key] = DicomStack(**stack_args)
        
        #Try to add it to the stack
        try:
            results[stack_key].add_dcm(dcm, meta)
            
        except Exception, e:
            if warn_on_except:
                warnings.warn('Error adding file %s to stack %s: %s' % 
                              (dcm_path, stack_key, str(e)))
            else:
                raise
    
    return results<|MERGE_RESOLUTION|>--- conflicted
+++ resolved
@@ -477,23 +477,12 @@
         #Pull the info used for sorting
         if 'CsaImage.SliceNormalVector' in meta:
             slice_dir = np.array(meta['CsaImage.SliceNormalVector'])
-            slice_pos = np.dot(slice_dir, 
-                           np.array(meta['ImagePositionPatient']))
-        elif 'PerFrameFunctionalGroupsSequence' in meta:
-            frameOrientation = meta['PerFrameFunctionalGroupsSequence'][0]['PlaneOrientationSequence'][0]['ImageOrientationPatient']
-            framePosition = meta['PerFrameFunctionalGroupsSequence'][0]['PlanePositionSequence'][0]['ImagePositionPatient']
-            slice_dir = np.cross(frameOrientation[:3],frameOrientation[3:],)
-            slice_pos = np.dot(slice_dir, 
-                           np.array(framePosition))
-            self._contains_multiframe = True
-            self._multiframe_dcm = dcm
         else:
             slice_dir = np.cross(meta['ImageOrientationPatient'][:3],
                                  meta['ImageOrientationPatient'][3:],
                                 )
-            slice_pos = np.dot(slice_dir, 
+        slice_pos = np.dot(slice_dir, 
                            np.array(meta['ImagePositionPatient']))
-
         self._slice_pos_vals.add(slice_pos)
         time_val = None
         if self._time_order:
@@ -624,15 +613,12 @@
             raise InvalidStackError("No (non-dummy) files in the stack")
         
         #Figure out number of files and slices per volume
-<<<<<<< HEAD
-        files_per_vol = len(self._slice_pos_vals) 
-=======
         files_per_vol = len(self._slice_pos_vals)
         slice_positions = sorted(list(self._slice_pos_vals))
->>>>>>> c97b9740
         
         #If more than one file per volume, check that slice spacing is equal
         if files_per_vol > 1:
+            positions = sorted(list(self._slice_pos_vals))
             spacings = []
             for idx in xrange(files_per_vol - 1):
                 spacings.append(slice_positions[idx+1] - slice_positions[idx])
@@ -642,7 +628,7 @@
                 raise InvalidStackError("Slice spacings are not consistent")
         
         #Simple check for an incomplete stack
-        if len(self._files_info) % files_per_vol != 0: 
+        if len(self._files_info) % files_per_vol != 0:
             raise InvalidStackError("Number of files is not an even multiple "
                                     "of the number of unique slice positions.")
         num_volumes = len(self._files_info) / files_per_vol
@@ -733,14 +719,6 @@
         '''
         #Create a numpy array for storing the voxel data
         stack_shape = self.get_shape()
-        if self._contains_multiframe:
-            n_mrslices = self._multiframe_dcm['0x2001','0x1018'].value
-            n_frames = self._multiframe_dcm.NumberOfFrames
-            n_temporal_pos = int(self._multiframe_dcm.PerFrameFunctionalGroupsSequence[0][0x2005,0x140f][0]['0x0020','0x0105'].value)
-            if n_mrslices > 0 and n_frames > 1 and n_temporal_pos > 0:
-                self._contains_e_4d = True
-                temp_shape = (stack_shape[0], stack_shape[1], n_mrslices, n_frames / n_mrslices)
-                stack_shape = temp_shape
         stack_shape = tuple(list(stack_shape) + ((5 - len(stack_shape)) * [1]))
         vox_array = np.empty(stack_shape, np.int16)        
         
@@ -754,11 +732,7 @@
         file_shape = self._files_info[0][0].nii_img.get_shape()
         for vec_idx in range(stack_shape[4]):
             for time_idx in range(stack_shape[3]):
-                if self._contains_e_4d:
-                    for slice_idx in range(stack_shape[2]):
-                        vox_array[:, :, slice_idx, time_idx, vec_idx] = \
-                            self._files_info[0][0].nii_img.get_data()[:, :, time_idx + stack_shape[3]*slice_idx]
-                elif files_per_vol == 1 and file_shape[2] != 1:
+                if files_per_vol == 1 and file_shape[2] != 1:
                     file_idx = vec_idx*(stack_shape[3]) + time_idx
                     vox_array[:, :, :, time_idx, vec_idx] = \
                         self._files_info[file_idx][0].nii_img.get_data()
@@ -1022,37 +996,10 @@
         #Read the DICOM file
         try:
             dcm = dicom.read_file(dcm_path, force=force)
-<<<<<<< HEAD
-            meta = extractor(dcm)
-            base_key = key_format % meta
-            opt_suffix=None
-            if dcm.SOPClassUID ==  '1.2.840.10008.5.1.4.1.1.4.1':
-                private = dcm.PerFrameFunctionalGroupsSequence[0]['0x2005','0x140f'][0]
-                opt_suffix = private.EchoTime
-            else:
-                opt_suffix = opt_key_suffix % meta
-                
-            stack_key = base_key
-            if base_key in suffixes:
-                #We have already found more than one suffix, so use it
-                if len(suffixes[base_key]) != 1:
-                    stack_key = '%s-%s' % (base_key, opt_suffix)
-                #We have found the first different suffix
-                elif not opt_suffix in suffixes[base_key]:
-                    #Change key for existing stack
-                    existing_suffix = list(suffixes[base_key])[0]
-                    new_key = '%s-%s' % (base_key, existing_suffix)
-                    results[new_key] = results[base_key]
-                    del results[base_key]
-                    #Use the suffix for this stack and add it to suffixes
-                    stack_key = '%s-%s' % (base_key, opt_suffix)
-                    suffixes[base_key].add(opt_suffix)
-=======
         except Exception, e:
             if warn_on_except:
                 warnings.warn('Error reading file %s: %s' % (dcm_path, str(e)))
                 continue
->>>>>>> c97b9740
             else:
                 raise
             
